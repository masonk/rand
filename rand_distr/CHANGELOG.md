# Changelog
All notable changes to this project will be documented in this file.

The format is based on [Keep a Changelog](http://keepachangelog.com/en/1.0.0/)
and this project adheres to [Semantic Versioning](https://semver.org/spec/v2.0.0.html).

## Unreleased
- New `Zeta` and `Zipf` distributions (#1136)
<<<<<<< HEAD
- New `SkewNormal` distribution (#1149)
=======
- New `Gumbel` and `Frechet` distributions (#1168, #1171)
>>>>>>> 10764d81

## [0.4.1] - 2021-06-15
- Empirically test PDF of normal distribution (#1121)
- Correctly document `no_std` support (#1100)
- Add `std_math` feature to prefer `std` over `libm` for floating point math (#1100)
- Add mean and std_dev accessors to Normal (#1114)
- Make sure all distributions and their error types implement `Error`, `Display`, `Clone`,
 `Copy`, `PartialEq` and `Eq` as appropriate (#1126)
- Port benchmarks to use Criterion crate (#1116)
- Support serde for distributions (#1141)

## [0.4.0] - 2020-12-18
- Bump `rand` to v0.8.0
- New `Geometric`, `StandardGeometric` and `Hypergeometric` distributions (#1062)
- New `Beta` sampling algorithm for improved performance and accuracy (#1000)
- `Normal` and `LogNormal` now support `from_mean_cv` and `from_zscore` (#1044)
- Variants of `NormalError` changed (#1044)

## [0.3.0] - 2020-08-25
- Move alias method for `WeightedIndex` from `rand` (#945)
- Rename `WeightedIndex` to `WeightedAliasIndex` (#1008)
- Replace custom `Float` trait with `num-traits::Float` (#987)
- Enable `no_std` support via `num-traits` math functions (#987)
- Remove `Distribution<u64>` impl for `Poisson` (#987)
- Tweak `Dirichlet` and `alias_method` to use boxed slice instead of `Vec` (#987)
- Use whitelist for package contents, reducing size by 5kb (#983)
- Add case `lambda = 0` in the parametrization of `Exp` (#972)
- Implement inverse Gaussian distribution (#954)
- Reformatting and use of `rustfmt::skip` (#926)
- All error types now implement `std::error::Error` (#919)
- Re-exported `rand::distributions::BernoulliError` (#919)
- Add value stability tests for distributions (#891)

## [0.2.2] - 2019-09-10
- Fix version requirement on rand lib (#847)
- Clippy fixes & suppression (#840)

## [0.2.1] - 2019-06-29
- Update dependency to support Rand 0.7
- Doc link fixes

## [0.2.0] - 2019-06-06
- Remove `new` constructors for zero-sized types
- Add Pert distribution
- Fix undefined behavior in `Poisson`
- Make all distributions return `Result`s instead of panicking
- Implement `f32` support for most distributions
- Rename `UnitSphereSurface` to `UnitSphere`
- Implement `UnitBall` and `UnitDisc`

## [0.1.0] - 2019-06-06
Initial release. This is equivalent to the code in `rand` 0.6.5.<|MERGE_RESOLUTION|>--- conflicted
+++ resolved
@@ -6,11 +6,8 @@
 
 ## Unreleased
 - New `Zeta` and `Zipf` distributions (#1136)
-<<<<<<< HEAD
 - New `SkewNormal` distribution (#1149)
-=======
 - New `Gumbel` and `Frechet` distributions (#1168, #1171)
->>>>>>> 10764d81
 
 ## [0.4.1] - 2021-06-15
 - Empirically test PDF of normal distribution (#1121)
